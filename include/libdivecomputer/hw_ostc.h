--- conflicted
+++ resolved
@@ -65,11 +65,7 @@
 hw_ostc_extract_dives (dc_device_t *device, const unsigned char data[], unsigned int size, dc_dive_callback_t callback, void *userdata);
 
 dc_status_t
-<<<<<<< HEAD
-hw_ostc_parser_create (dc_parser_t **parser, dc_context_t *context, unsigned int serial, unsigned int frog);
-=======
-hw_ostc_parser_create (dc_parser_t **parser, dc_context_t *context, unsigned int hwos);
->>>>>>> 3b179e70
+hw_ostc_parser_create (dc_parser_t **parser, dc_context_t *context, unsigned int serial, unsigned int hwos);
 
 dc_status_t
 hw_ostc_device_fwupdate (dc_device_t *abstract, const char *filename);
