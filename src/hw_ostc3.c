--- conflicted
+++ resolved
@@ -96,11 +96,7 @@
 
 typedef struct hw_ostc3_device_t {
 	dc_device_t base;
-<<<<<<< HEAD
-	dc_serial_t *serial;
-=======
 	dc_serial_t *port;
->>>>>>> 3b179e70
 	unsigned int hardware;
 	unsigned int feature;
 	unsigned int model;
@@ -202,26 +198,16 @@
 
 	// Send the command.
 	unsigned char command[1] = {cmd};
-<<<<<<< HEAD
-	int n = device->serial->ops->write (device->serial->port, command, sizeof (command));
-	if (n != sizeof (command)) {
-=======
 	status = dc_serial_write (device->port, command, sizeof (command), NULL);
 	if (status != DC_STATUS_SUCCESS) {
->>>>>>> 3b179e70
 		ERROR (abstract->context, "Failed to send the command.");
 		return status;
 	}
 
 	// Read the echo.
 	unsigned char echo[1] = {0};
-<<<<<<< HEAD
-	n = device->serial->ops->read (device->serial->port, echo, sizeof (echo));
-	if (n != sizeof (echo)) {
-=======
 	status = dc_serial_read (device->port, echo, sizeof (echo), NULL);
 	if (status != DC_STATUS_SUCCESS) {
->>>>>>> 3b179e70
 		ERROR (abstract->context, "Failed to receive the echo.");
 		return status;
 	}
@@ -249,13 +235,8 @@
 				len = isize - nbytes;
 
 			// Write the packet.
-<<<<<<< HEAD
-			n = device->serial->ops->write (device->serial->port, input + nbytes, len);
-			if (n != len) {
-=======
 			status = dc_serial_write (device->port, input + nbytes, len, NULL);
 			if (status != DC_STATUS_SUCCESS) {
->>>>>>> 3b179e70
 				ERROR (abstract->context, "Failed to send the data packet.");
 				return status;
 			}
@@ -277,14 +258,9 @@
 			unsigned int len = 1024;
 
 			// Increase the packet size if more data is immediately available.
-<<<<<<< HEAD
-			int available = device->serial->ops->get_received (device->serial->port);
-			if (available > len)
-=======
 			size_t available = 0;
 			status = dc_serial_get_available (device->port, &available);
 			if (status == DC_STATUS_SUCCESS && available > len)
->>>>>>> 3b179e70
 				len = available;
 
 			// Limit the packet size to the total size.
@@ -292,13 +268,8 @@
 				len = osize - nbytes;
 
 			// Read the packet.
-<<<<<<< HEAD
-			n = device->serial->ops->read (device->serial->port, output + nbytes, len);
-			if (n != len) {
-=======
 			status = dc_serial_read (device->port, output + nbytes, len, NULL);
 			if (status != DC_STATUS_SUCCESS) {
->>>>>>> 3b179e70
 				ERROR (abstract->context, "Failed to receive the answer.");
 				return status;
 			}
@@ -316,32 +287,20 @@
 	if (delay) {
 		unsigned int count = delay / 100;
 		for (unsigned int i = 0; i < count; ++i) {
-<<<<<<< HEAD
-			if (device->serial->ops->get_received (device->serial->port) > 0)
-				break;
-
-			serial_sleep (device->serial->port, 100);
-=======
 			size_t available = 0;
 			status = dc_serial_get_available (device->port, &available);
 			if (status == DC_STATUS_SUCCESS && available > 0)
 				break;
 
 			dc_serial_sleep (device->port, 100);
->>>>>>> 3b179e70
 		}
 	}
 
 	if (cmd != EXIT) {
 		// Read the ready byte.
 		unsigned char answer[1] = {0};
-<<<<<<< HEAD
-		n = device->serial->ops->read (device->serial->port, answer, sizeof (answer));
-		if (n != sizeof (answer)) {
-=======
 		status = dc_serial_read (device->port, answer, sizeof (answer), NULL);
 		if (status != DC_STATUS_SUCCESS) {
->>>>>>> 3b179e70
 			ERROR (abstract->context, "Failed to receive the ready byte.");
 			return status;
 		}
@@ -374,47 +333,37 @@
 	}
 
 	// Set the default values.
-	device->serial = NULL;
+	device->port = NULL;
 	device->hardware = INVALID;
 	device->feature = 0;
 	device->model = 0;
 	memset (device->fingerprint, 0, sizeof (device->fingerprint));
 
 	// Open the device.
-<<<<<<< HEAD
-	int rc = dc_serial_native_open (&device->serial, context, name);
-	if (rc != DC_STATUS_SUCCESS) {
-=======
 	status = dc_serial_open (&device->port, context, name);
 	if (status != DC_STATUS_SUCCESS) {
->>>>>>> 3b179e70
 		ERROR (context, "Failed to open the serial port.");
 		goto error_free;
 	}
 
 	// Set the serial communication protocol (115200 8N1).
-<<<<<<< HEAD
-	rc = serial_configure (device->serial->port, 115200, 8, SERIAL_PARITY_NONE, 1, SERIAL_FLOWCONTROL_NONE);
-	if (rc == -1) {
-=======
 	status = dc_serial_configure (device->port, 115200, 8, DC_PARITY_NONE, DC_STOPBITS_ONE, DC_FLOWCONTROL_NONE);
 	if (status != DC_STATUS_SUCCESS) {
->>>>>>> 3b179e70
 		ERROR (context, "Failed to set the terminal attributes.");
 		goto error_close;
 	}
 
 	// Set the timeout for receiving data (3000ms).
-<<<<<<< HEAD
-	if (serial_set_timeout (device->serial->port, 3000) == -1) {
+	status = dc_serial_set_timeout (device->port, 3000);
+	if (status != DC_STATUS_SUCCESS) {
 		ERROR (context, "Failed to set the timeout.");
 		status = DC_STATUS_IO;
 		goto error_close;
 	}
 
 	// Make sure everything is in a sane state.
-	serial_sleep (device->serial->port, 300);
-	device->serial->ops->flush (device->serial->port, SERIAL_QUEUE_BOTH);
+	dc_serial_sleep (device->port, 300);
+	dc_serial_purge (device->port, DC_DIRECTION_ALL);
 
 	device->state = OPEN;
 
@@ -423,7 +372,7 @@
 	return DC_STATUS_SUCCESS;
 
 error_close:
-	device->serial->ops->close (device->serial->port);
+	dc_serial_close (device->port);
 error_free:
 	dc_device_deallocate ((dc_device_t *) device);
 	return status;
@@ -431,12 +380,12 @@
 
 
 dc_status_t
-hw_ostc3_device_custom_open (dc_device_t **out, dc_context_t *context, dc_serial_t *serial)
+hw_ostc3_device_custom_open (dc_device_t **out, dc_context_t *context, dc_serial_t *port)
 {
 	dc_status_t status = DC_STATUS_SUCCESS;
 	hw_ostc3_device_t *device = NULL;
 
-	if (out == NULL || serial == NULL || serial->port == NULL)
+	if (out == NULL || port == NULL)
 		return DC_STATUS_INVALIDARGS;
 
 	// Allocate memory.
@@ -451,12 +400,13 @@
 	memset (device->fingerprint, 0, sizeof (device->fingerprint));
 
 	// Set the serial reference
-	device->serial = serial;
-
-	if (serial->type == DC_TRANSPORT_SERIAL) {
+	device->port = port;
+
+	if (1) {
+//	if (port->type == DC_TRANSPORT_SERIAL) {
 		// Set the serial communication protocol (115200 8N1).
-		int rc = serial_configure (device->serial->port, 115200, 8, SERIAL_PARITY_NONE, 1, SERIAL_FLOWCONTROL_NONE);
-		if (rc == -1) {
+		status = dc_serial_configure (device->port, 115200, 8, DC_PARITY_NONE, 1, DC_FLOWCONTROL_NONE);
+		if (status == DC_STATUS_SUCCESS) {
 			ERROR (context, "Failed to set the terminal attributes.");
 			status = DC_STATUS_IO;
 			goto error_close;
@@ -464,23 +414,15 @@
 	}
 
 	// Set the timeout for receiving data (3000ms).
-	if (device->serial->ops->set_timeout (device->serial->port, 3000) == -1) {
-=======
 	status = dc_serial_set_timeout (device->port, 3000);
 	if (status != DC_STATUS_SUCCESS) {
->>>>>>> 3b179e70
 		ERROR (context, "Failed to set the timeout.");
 		goto error_close;
 	}
 
 	// Make sure everything is in a sane state.
-<<<<<<< HEAD
-	serial_sleep (device->serial->port, 300);
-	device->serial->ops->flush (device->serial->port, SERIAL_QUEUE_BOTH);
-=======
 	dc_serial_sleep (device->port, 300);
 	dc_serial_purge (device->port, DC_DIRECTION_ALL);
->>>>>>> 3b179e70
 
 	device->state = OPEN;
 
@@ -489,11 +431,7 @@
 	return DC_STATUS_SUCCESS;
 
 error_close:
-<<<<<<< HEAD
-	device->serial->ops->close (device->serial->port);
-=======
 	dc_serial_close (device->port);
->>>>>>> 3b179e70
 error_free:
 	dc_device_deallocate ((dc_device_t *) device);
 	return status;
@@ -557,31 +495,18 @@
 	unsigned char output[5];
 
 	// We cant use hw_ostc3_transfer here, due to the different echos
-<<<<<<< HEAD
-	n = device->serial->ops->write (device->serial->port, command, sizeof (command));
-	if (n != sizeof (command)) {
-=======
 	status = dc_serial_write (device->port, command, sizeof (command), NULL);
 	if (status != DC_STATUS_SUCCESS) {
->>>>>>> 3b179e70
 		ERROR (context, "Failed to send the command.");
 		return status;
 	}
 
 	// Give the device some time to enter service mode
-<<<<<<< HEAD
-	serial_sleep (device->serial->port, 100);
-
-	// Read the response
-	n = device->serial->ops->read (device->serial->port, output, sizeof (output));
-	if (n != sizeof (output)) {
-=======
 	dc_serial_sleep (device->port, 100);
 
 	// Read the response
 	status = dc_serial_read (device->port, output, sizeof (output), NULL);
 	if (status != DC_STATUS_SUCCESS) {
->>>>>>> 3b179e70
 		ERROR (context, "Failed to receive the echo.");
 		return status;
 	}
@@ -663,20 +588,13 @@
 		rc = hw_ostc3_transfer (device, NULL, EXIT, NULL, 0, NULL, 0, NODELAY);
 		if (rc != DC_STATUS_SUCCESS) {
 			ERROR (abstract->context, "Failed to send the command.");
-			device->serial->ops->close (device->serial->port);
-			dc_status_set_error(&status, rc);
 		}
 	}
 
 	// Close the device.
-<<<<<<< HEAD
-	if (device->serial->ops->close (device->serial->port) == -1) {
-		dc_status_set_error(&status, DC_STATUS_IO);
-=======
 	rc = dc_serial_close (device->port);
 	if (rc != DC_STATUS_SUCCESS) {
 		dc_status_set_error(&status, rc);
->>>>>>> 3b179e70
 	}
 
 	return status;
